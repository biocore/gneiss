# ----------------------------------------------------------------------------
# Copyright (c) 2016--, gneiss development team.
#
# Distributed under the terms of the Modified BSD License.
#
# The full license is in the file COPYING.txt, distributed with this software.
# ----------------------------------------------------------------------------
import numpy as np
import pandas as pd
from gneiss.sort import mean_niche_estimator
<<<<<<< HEAD
from gneiss.util import match, rename_internal_nodes
from gneiss.stats.composition import variation_matrix
=======
from gneiss.util import match
from gneiss.composition._variance import variation_matrix
>>>>>>> 9ea2b36a

from skbio import TreeNode, DistanceMatrix
from scipy.spatial.distance import euclidean
from scipy.cluster.hierarchy import linkage


def correlation_linkage(X, method='ward'):
    r"""
    Principal Balance Analysis using Hierarchical Clustering
    based on correlationity.

    The hierarchy is built based on the correlationity between
    any two pairs of features.  Specifically the correlation between
    two features :math:`x` and :math:`y` is measured by

    .. math::
        p(x, y) = var (\ln \frac{x}{y})

    If :math:`p(x, y)` is very small, then :math:`x` and :math:`y`
    are said to be highly correlation. A hierarchical clustering is
    then performed using this correlation as a distance metric.

    Parameters
    ----------
    X : pd.DataFrame
        Contingency table where the samples are rows and the features
        are columns.
    method : str
        Clustering method.  (default='ward')

    Returns
    -------
    skbio.TreeNode
        Tree generated from principal balance analysis.

    References
    ----------

    .. [1] Pawlowsky-Glahn V, Egozcue JJ, and Tolosana-Delgado R.
       Principal Balances (2011).

    Examples
    --------
    >>> import pandas as pd
    >>> from gneiss.cluster import correlation_linkage
    >>> table = pd.DataFrame([[1, 1, 0, 0, 0],
    ...                       [0, 1, 1, 0, 0],
    ...                       [0, 0, 1, 1, 0],
    ...                       [0, 0, 0, 1, 1]],
    ...                      columns=['s1', 's2', 's3', 's4', 's5'],
    ...                      index=['o1', 'o2', 'o3', 'o4']).T
    >>> tree = correlation_linkage(table+0.1)

    """
    dm = variation_matrix(X)
    lm = linkage(dm.condensed_form(), method=method)
    t = TreeNode.from_linkage_matrix(lm, X.columns)
    t = rename_internal_nodes(t)
    return t


def rank_linkage(r, method='average'):
    r""" Principal Balance Analysis using Hierchical Clustering on
    feature ranks.

    The hierarchy is built based on the rank values of the features given
    an input vector `r` of ranks. The distance between two features :math:`x`
    and :math:`y` can be defined as

    .. math::
       d(x, y) = (r(x) - r(y))^2

    Where :math:`r(x)` is the rank of the features.  Hierarchical clustering is
    then performed using :math:`d(x, y)` as the distance metric.

    Parameters
    ----------
    r : pd.Series
        Continuous vector representing some ordering of the features in X.
    method : str
        Clustering method.  (default='average')

    Returns
    -------
    skbio.TreeNode
        Tree generated from principal balance analysis.

    Examples
    --------
    >>> import pandas as pd
    >>> from gneiss.cluster import rank_linkage
    >>> ranks = pd.Series([1, 2, 4, 5],
    ...                   index=['o1', 'o2', 'o3', 'o4'])
    >>> tree = rank_linkage(ranks)

    """
    dm = DistanceMatrix.from_iterable(r, euclidean)
    lm = linkage(dm.condensed_form(), method)
    t = TreeNode.from_linkage_matrix(lm, r.index)
    t = rename_internal_nodes(t)
    return t


def gradient_linkage(X, y, method='average'):
    r"""
    Principal Balance Analysis using Hierarchical Clustering
    on known gradient.

    The hierarchy is built based on the values of the samples
    located along a gradient.  Given a feature :math:`x`, the mean gradient
    values that :math:`x` was observed in is calculated by

    .. math::
        f(g , x) =
         \sum\limits_{i=1}^N g_i \frac{x_i}{\sum\limits_{j=1}^N x_j}

    Where :math:`N` is the number of samples, :math:`x_i` is the proportion of
    feature :math:`x` in sample :math:`i`, :math:`g_i` is the gradient value
    at sample `i`.

    The distance between two features :math:`x` and :math:`y` can be defined as

    .. math::
        d(x, y) = (f(g, x) - f(g, y))^2

    If :math:`d(x, y)` is very small, then :math:`x` and :math:`y`
    are expected to live in very similar positions across the gradient.
    A hierarchical clustering is then performed using :math:`d(x, y)` as
    the distance metric.

    Parameters
    ----------
    X : pd.DataFrame
        Contingency table where the samples are rows and the features
        are columns.
    y : pd.Series
        Continuous vector representing some ordering of the samples in X.
    method : str
        Clustering method.  (default='average')

    Returns
    -------
    skbio.TreeNode
        Tree generated from principal balance analysis.

    See Also
    --------
    mean_niche_estimator

    Examples
    --------
    >>> import pandas as pd
    >>> from gneiss.cluster import gradient_linkage
    >>> table = pd.DataFrame([[1, 1, 0, 0, 0],
    ...                       [0, 1, 1, 0, 0],
    ...                       [0, 0, 1, 1, 0],
    ...                       [0, 0, 0, 1, 1]],
    ...                      columns=['s1', 's2', 's3', 's4', 's5'],
    ...                      index=['o1', 'o2', 'o3', 'o4']).T
    >>> gradient = pd.Series([1, 2, 3, 4, 5],
    ...                      index=['s1', 's2', 's3', 's4', 's5'])
    >>> tree = gradient_linkage(table, gradient)

    """
    _X, _y = match(X, y)
    mean_X = mean_niche_estimator(_X, gradient=_y)
    t = rank_linkage(mean_X)
    return t


def random_linkage(n):
    """ Generates a tree with random topology.

    Parameters
    ----------
    n : int
        Number of nodes in the tree

    Returns
    -------
    skbio.TreeNode
        Random tree

    Examples
    --------
    >>> from gneiss.cluster import random_linkage
    >>> tree = random_linkage(10)


    Notes
    -----
    The nodes will be labeled from 0 to n.
    """
    index = np.arange(n).astype(np.str)
    x = pd.Series(np.random.rand(n), index=index)
    t = rank_linkage(x)
    return t<|MERGE_RESOLUTION|>--- conflicted
+++ resolved
@@ -8,13 +8,8 @@
 import numpy as np
 import pandas as pd
 from gneiss.sort import mean_niche_estimator
-<<<<<<< HEAD
-from gneiss.util import match, rename_internal_nodes
-from gneiss.stats.composition import variation_matrix
-=======
 from gneiss.util import match
 from gneiss.composition._variance import variation_matrix
->>>>>>> 9ea2b36a
 
 from skbio import TreeNode, DistanceMatrix
 from scipy.spatial.distance import euclidean
